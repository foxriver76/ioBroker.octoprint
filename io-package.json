﻿{
    "common": {
        "name":                     "template",
<<<<<<< HEAD
        "version":                  "0.4.0",
=======
        "version":                  "0.3.0",
>>>>>>> 6af1a8f0
        "title":                    "Javascript/Node.js based template adapter",
        "desc":                     {
		"en": "ioBroker template Adapter",
		"de": "ioBroker Template Adapter",
		"ru": "ioBroker Template драйвер как образец"
	},
        "platform":                 "Javascript/Node.js",
        "mode":                     "daemon",
        "icon":                     "template.png",
		"extIcon":          "https://raw.githubusercontent.com/ioBroker/ioBroker.template/master/admin/template.png",
		"readme":           "https://github.com/ioBroker/ioBroker.template/blob/master/README.md",
		"loglevel":         "info",
        "type":                     "common adapters"
    },
    "native": {
        "test1": true,
        "test2": 42
    },
    "objects": [

    ]
}
<|MERGE_RESOLUTION|>--- conflicted
+++ resolved
@@ -1,30 +1,26 @@
-﻿{
-    "common": {
-        "name":                     "template",
-<<<<<<< HEAD
-        "version":                  "0.4.0",
-=======
-        "version":                  "0.3.0",
->>>>>>> 6af1a8f0
-        "title":                    "Javascript/Node.js based template adapter",
-        "desc":                     {
-		"en": "ioBroker template Adapter",
-		"de": "ioBroker Template Adapter",
-		"ru": "ioBroker Template драйвер как образец"
-	},
-        "platform":                 "Javascript/Node.js",
-        "mode":                     "daemon",
-        "icon":                     "template.png",
-		"extIcon":          "https://raw.githubusercontent.com/ioBroker/ioBroker.template/master/admin/template.png",
-		"readme":           "https://github.com/ioBroker/ioBroker.template/blob/master/README.md",
-		"loglevel":         "info",
-        "type":                     "common adapters"
-    },
-    "native": {
-        "test1": true,
-        "test2": 42
-    },
-    "objects": [
-
-    ]
-}
+﻿{
+    "common": {
+        "name":                     "template",
+        "version":                  "0.4.0",
+        "title":                    "Javascript/Node.js based template adapter",
+        "desc":                     {
+ 			"en": "ioBroker template Adapter",
+			"de": "ioBroker Template Adapter",
+			"ru": "ioBroker Template драйвер как образец"
+	},
+        "platform":                 "Javascript/Node.js",
+        "mode":                     "daemon",
+        "icon":                     "template.png",
+		"extIcon":          "https://raw.githubusercontent.com/ioBroker/ioBroker.template/master/admin/template.png",
+		"readme":           "https://github.com/ioBroker/ioBroker.template/blob/master/README.md",
+		"loglevel":         "info",
+        "type":                     "common adapters"
+    },
+    "native": {
+        "test1": true,
+        "test2": 42
+    },
+    "objects": [
+
+    ]
+}