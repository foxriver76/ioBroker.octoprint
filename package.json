{
  "name": "iobroker.template",
  "version": "0.6.0",
  "description": "ioBroker template Adapter",
  "author": {
    "name": "@@Author@@",
    "email": "@@email@@"
  },
  "contributors": [
    {
      "name": "@@Author@@",
      "email": "@@email@@"
    }
  ],
  "homepage": "https://github.com/ioBroker/ioBroker.template",
  "license": "MIT",
  "keywords": [
    "ioBroker",
    "template",
    "Smart Home",
    "home automation"
  ],
  "repository": {
    "type": "git",
    "url": "https://github.com/ioBroker/ioBroker.template"
  },
  "dependencies": {},
  "devDependencies": {
<<<<<<< HEAD
    "gulp": "^3.9.1",
=======
    "grunt": "^1.0.1",
    "grunt-replace": "^1.0.1",
    "grunt-contrib-jshint": "^1.1.0",
    "grunt-jscs": "^3.0.1",
    "grunt-http": "^2.2.0",
>>>>>>> 896a643c
    "mocha": "^4.1.0",
    "chai": "^4.1.2"
  },
  "main": "main.js",
  "scripts": {
    "test": "node node_modules/mocha/bin/mocha --exit"
  },
  "bugs": {
    "url": "https://github.com/ioBroker/ioBroker.template/issues"
  },
  "readmeFilename": "README.md"
}<|MERGE_RESOLUTION|>--- conflicted
+++ resolved
@@ -26,15 +26,7 @@
   },
   "dependencies": {},
   "devDependencies": {
-<<<<<<< HEAD
     "gulp": "^3.9.1",
-=======
-    "grunt": "^1.0.1",
-    "grunt-replace": "^1.0.1",
-    "grunt-contrib-jshint": "^1.1.0",
-    "grunt-jscs": "^3.0.1",
-    "grunt-http": "^2.2.0",
->>>>>>> 896a643c
     "mocha": "^4.1.0",
     "chai": "^4.1.2"
   },
